--- conflicted
+++ resolved
@@ -1,10 +1,7 @@
 Version Next
 
-<<<<<<< HEAD
     - Support running as a Network Block Device (NBD) server (issue #178)
-=======
     - Disable MD5 cache by default now that Amazon S3 is consistent (issue #183)
->>>>>>> a7572483
     - Fix bug where "(null)" was appearing in usage message (issue #161)
     - Give more meaningful usage error when size limits are exceeded (issue #162)
     - Added flag "--http11" to restrict cURL to HTTP 1.1 (issue #168)
