
/*
 * s3backer - FUSE-based single file backing store via Amazon S3
 * 
 * Copyright 2008-2011 Archie L. Cobbs <archie@dellroad.org>
 * 
 * This program is free software; you can redistribute it and/or
 * modify it under the terms of the GNU General Public License
 * as published by the Free Software Foundation; either version 2
 * of the License, or (at your option) any later version.
 * 
 * This program is distributed in the hope that it will be useful,
 * but WITHOUT ANY WARRANTY; without even the implied warranty of
 * MERCHANTABILITY or FITNESS FOR A PARTICULAR PURPOSE.  See the
 * GNU General Public License for more details.
 * 
 * You should have received a copy of the GNU General Public License
 * along with this program; if not, write to the Free Software
 * Foundation, Inc., 51 Franklin Street, Fifth Floor, Boston, MA
 * 02110-1301, USA.
 *
 * In addition, as a special exception, the copyright holders give
 * permission to link the code of portions of this program with the
 * OpenSSL library under certain conditions as described in each
 * individual source file, and distribute linked combinations including
 * the two.
 *
 * You must obey the GNU General Public License in all respects for all
 * of the code used other than OpenSSL. If you modify file(s) with this
 * exception, you may extend this exception to your version of the
 * file(s), but you are not obligated to do so. If you do not wish to do
 * so, delete this exception statement from your version. If you delete
 * this exception statement from all source files in the program, then
 * also delete it here.
 */

#include "s3backer.h"
#include "dcache.h"

/*
 * This file implements a simple on-disk storage area for cached blocks.
 * The file contains a header, a directory, and a data area. Each directory
 * entry indicates which block is stored in the corresponding "data slot"
 * in the data area and that block's MD5 checksum. Note the MD5 checksum is
 * the checksum of the stored data, which will differ from the actual block
 * data's MD5 if the block was compressed, encrypted, etc. when stored.
 *
 * File format:
 *
 *  [ struct file_header ]
 *  [ struct file_header_ex (new format only) ]
 *  directory entry for data slot #0
 *  directory entry for data slot #1
 *  ...
 *  directory entry for data slot #N-1
 *  padding up to getpagesize()
 *  data slot #0
 *  data slot #1
 *  ...
 *  data slot #N-1
 */

/* Definitions */
#define DCACHE_SIGNATURE            0xe496f17b
#define ROUNDUP2(x, y)              (((x) + (y) - 1) & ~((y) - 1))
#define DIRECTORY_READ_CHUNK        1024

<<<<<<< HEAD
#define HDR_SIZE(flags)             ((((flags) & HDRFLG_NEW_DIRENTRY) == 0 ? 0 : sizeof(struct file_header_ex)) + sizeof(struct file_header))
#define DIR_ENTSIZE(flags)          (((flags) & HDRFLG_NEW_DIRENTRY) == 0 ? sizeof(struct odir_entry) : sizeof(struct dir_entry))
=======
#define HDR_SIZE(flags)             (((flags) & HDRFLG_NEW_FORMAT) == 0 ? sizeof(struct ofile_header) : sizeof(struct file_header))
#define DIR_ENTSIZE(flags)          (((flags) & HDRFLG_NEW_FORMAT) == 0 ? sizeof(struct odir_entry) : sizeof(struct dir_entry))
>>>>>>> 4315dcd4
#define DIR_OFFSET(flags, dslot)    ((off_t)HDR_SIZE(flags) + (off_t)(dslot) * DIR_ENTSIZE(flags))
#define DATA_OFFSET(priv, dslot)    ((off_t)(priv)->data + (off_t)(dslot) * (priv)->block_size)

/* Bits for file_header.flags */
<<<<<<< HEAD
#define HDRFLG_NEW_DIRENTRY         0x00000001
#define HDRFLG_MASK                 0x00000001

/* Bits for dir_entry.flags */
#define ENTFLG_DIRTY                0x01
#define ENTFLG_MASK                 0x01
=======
#define HDRFLG_NEW_FORMAT           0x00000001
#define HDRFLG_MASK                 0x00000001

/* Bits for dir_entry.flags */
#define ENTFLG_MASK                 0x00000000

/* File header (old format) */
struct ofile_header {
    uint32_t                        signature;
    uint32_t                        header_size;
    uint32_t                        u_int_size;
    uint32_t                        s3b_block_t_size;
    uint32_t                        block_size;
    uint32_t                        data_align;
    uint32_t                        flags;
    u_int                           max_blocks;
} __attribute__ ((packed));
>>>>>>> 4315dcd4

/* File header */
struct file_header {
    uint32_t                        signature;
    uint32_t                        header_size;
    uint32_t                        u_int_size;
    uint32_t                        s3b_block_t_size;
    uint32_t                        block_size;
    uint32_t                        data_align;
    uint32_t                        flags;
    u_int                           max_blocks;
    int32_t                         mount_token;
    uint32_t                        spare[7];           /* future expansion */
} __attribute__ ((packed));

<<<<<<< HEAD
struct file_header_ex {
    uint32_t                        mount_token;
    uint32_t                        spare[7];  /* future expansion */
} __attribute__ ((packed));

/* One directory entry */
=======
/* One directory entry (old format) */
struct odir_entry {
    s3b_block_t                     block_num;
    u_char                          md5[MD5_DIGEST_LENGTH];
} __attribute__ ((packed));

/* One directory entry (new format) */
>>>>>>> 4315dcd4
struct dir_entry {
    s3b_block_t                     block_num;
    u_char                          md5[MD5_DIGEST_LENGTH];
    uint32_t                        flags;
<<<<<<< HEAD
} __attribute__ ((packed));

/* One directory entry (old legacy format) */
struct odir_entry {
    s3b_block_t                     block_num;
    u_char                          md5[MD5_DIGEST_LENGTH];
=======
>>>>>>> 4315dcd4
} __attribute__ ((packed));

/* Private structure */
struct s3b_dcache {
    int                             fd;
    log_func_t                      *log;
    char                            *filename;
    void                            *zero_block;
    u_int                           block_size;
    u_int                           max_blocks;
    u_int                           num_alloc;
    uint32_t                        flags;              /* copy of file_header.flags */
    off_t                           data;
    u_int                           free_list_len;
    u_int                           free_list_alloc;
    s3b_block_t                     *free_list;
};

/* Internal functions */
static int s3b_dcache_write_entry(struct s3b_dcache *priv, u_int dslot, const struct dir_entry *entry);
#ifndef NDEBUG
static int s3b_dcache_entry_is_empty(struct s3b_dcache *priv, u_int dslot);
static int s3b_dcache_entry_write_ok(struct s3b_dcache *priv, u_int dslot, s3b_block_t block_num, u_int flags);
static int s3b_dcache_read_entry(struct s3b_dcache *priv, u_int dslot, struct dir_entry *entryp);
#endif
static int s3b_dcache_create_file(struct s3b_dcache *priv, int *fdp, const char *filename, u_int max_blocks,
            struct file_header *headerp);
static int s3b_dcache_resize_file(struct s3b_dcache *priv, const struct file_header *header);
static int s3b_dcache_init_free_list(struct s3b_dcache *priv, s3b_dcache_visit_t *visitor, void *arg);
static int s3b_dcache_push(struct s3b_dcache *priv, u_int dslot);
static void s3b_dcache_pop(struct s3b_dcache *priv, u_int *dslotp);
static int s3b_dcache_read(struct s3b_dcache *priv, off_t offset, void *data, size_t len);
static int s3b_dcache_read2(struct s3b_dcache *priv, int fd, off_t offset, void *data, size_t len);
static int s3b_dcache_write(struct s3b_dcache *priv, off_t offset, const void *data, size_t len);
static int s3b_dcache_write2(struct s3b_dcache *priv, int fd, const char *filename, off_t offset, const void *data, size_t len);

/* Internal variables */
static const struct dir_entry zero_entry;

/* Public functions */

int
s3b_dcache_open(struct s3b_dcache **dcachep, log_func_t *log, const char *filename,
  u_int block_size, u_int max_blocks, s3b_dcache_visit_t *visitor, void *arg)
{
    struct ofile_header oheader;
    struct file_header header;
    struct s3b_dcache *priv;
    struct stat sb;
    int r;

    /* Sanity check */
    if (max_blocks == 0)
        return EINVAL;

    /* Initialize private structure */
    if ((priv = malloc(sizeof(*priv))) == NULL)
        return errno;
    memset(priv, 0, sizeof(*priv));
    priv->fd = -1;
    priv->log = log;
    priv->block_size = block_size;
    priv->max_blocks = max_blocks;
    if ((priv->filename = strdup(filename)) == NULL) {
        r = errno;
        goto fail1;
    }
    if ((priv->zero_block = calloc(1, block_size)) == NULL) {
        r = errno;
        goto fail2;
    }

    /* Create cache file if it doesn't already exist */
    if (stat(priv->filename, &sb) == -1 && errno == ENOENT) {
        (*priv->log)(LOG_NOTICE, "creating new cache file `%s' with capacity %u blocks", priv->filename, priv->max_blocks);
        if ((r = s3b_dcache_create_file(priv, &priv->fd, priv->filename, priv->max_blocks, NULL)) != 0)
            goto fail3;
        (void)close(priv->fd);
        priv->fd = -1;
    }

retry:
    /* Open cache file */
    assert(priv->fd == -1);
    if ((priv->fd = open(priv->filename, O_RDWR, 0)) == -1) {
        r = errno;
        (*priv->log)(LOG_ERR, "can't open cache file `%s': %s", priv->filename, strerror(r));
        goto fail3;
    }

    /* Get file info */
    if (fstat(priv->fd, &sb) == -1) {
        r = errno;
        goto fail4;
    }

    /* Read in header with backward compatible support for older header format */
    if (sb.st_size < sizeof(oheader)) {
        (*priv->log)(LOG_ERR, "invalid cache file `%s': file is truncated (size %ju < %u)",
          priv->filename, (uintmax_t)sb.st_size, (u_int)sizeof(oheader));
        r = EINVAL;
        goto fail4;
    }
    if ((r = s3b_dcache_read(priv, (off_t)0, &oheader, sizeof(oheader))) != 0) {
        (*priv->log)(LOG_ERR, "can't read cache file `%s' header: %s", priv->filename, strerror(r));
        goto fail4;
    }
    switch (oheader.header_size) {
    case sizeof(oheader):                               /* old format */
        memset(&header, 0, sizeof(header));
        memcpy(&header, &oheader, sizeof(oheader));
        break;
    case sizeof(header):                                /* new format */
        if ((r = s3b_dcache_read(priv, (off_t)0, &header, sizeof(header))) != 0) {
            (*priv->log)(LOG_ERR, "can't read cache file `%s' header: %s", priv->filename, strerror(r));
            goto fail4;
        }
        break;
    default:
        (*priv->log)(LOG_ERR, "invalid cache file `%s': %s %d", priv->filename, "invalid header size", (int)oheader.header_size);
        r = EINVAL;
        goto fail4;
    }

    /* Verify header - all but number of blocks */
    r = EINVAL;
    if (header.signature != DCACHE_SIGNATURE) {
        (*priv->log)(LOG_ERR, "invalid cache file `%s': wrong signature %08x != %08x",
          priv->filename, header.signature, DCACHE_SIGNATURE);
        goto fail4;
    }
<<<<<<< HEAD
=======
    if (header.header_size != HDR_SIZE(header.flags)) {
        (*priv->log)(LOG_ERR, "invalid cache file `%s': %s %d != %d",
          priv->filename, "invalid header size", (int)header.header_size, (int)HDR_SIZE(header.flags));
        goto fail4;
    }
>>>>>>> 4315dcd4
    if (header.u_int_size != sizeof(u_int)) {
        (*priv->log)(LOG_ERR, "invalid cache file `%s': created with sizeof(u_int) %u != %u",
          priv->filename, header.u_int_size, (u_int)sizeof(u_int));
        goto fail4;
    }
    if (header.s3b_block_t_size != sizeof(s3b_block_t)) {
        (*priv->log)(LOG_ERR, "invalid cache file `%s': created with sizeof(s3b_block_t) %u != %u",
          priv->filename, header.s3b_block_t_size, (u_int)sizeof(s3b_block_t));
        goto fail4;
    }
    if (header.block_size != priv->block_size) {
        (*priv->log)(LOG_ERR, "invalid cache file `%s': created with block size %u != %u",
          priv->filename, header.block_size, priv->block_size);
        goto fail4;
    }
    if (header.data_align != getpagesize()) {
        (*priv->log)(LOG_ERR, "invalid cache file `%s': created with alignment %u != %u",
          priv->filename, header.data_align, getpagesize());
        goto fail4;
    }
    if ((header.flags & ~HDRFLG_MASK) != 0) {
        (*priv->log)(LOG_ERR, "invalid cache file `%s': %s", priv->filename, "unrecognized flags present");
<<<<<<< HEAD
        goto fail4;
    }
    priv->flags = header.flags;

    if (header.header_size != HDR_SIZE(priv->flags)) {
        (*priv->log)(LOG_ERR, "invalid cache file `%s': %s", priv->filename, "unrecognized format");
=======
>>>>>>> 4315dcd4
        goto fail4;
    }
    priv->flags = header.flags;

    if (priv->flags & HDRFLG_NEW_DIRENTRY) {
        /* Read in header_ex */
        if (sb.st_size < HDR_SIZE(priv->flags)) {
            (*priv->log)(LOG_ERR, "invalid cache file `%s': file is truncated (size %ju < %u)",
              priv->filename, (uintmax_t)sb.st_size, (u_int)HDR_SIZE(priv->flags));
            r = EINVAL;
            goto fail4;
        }
    }

    /* Check number of blocks, shrinking or expanding if necessary */
    if (header.max_blocks != priv->max_blocks) {
        (*priv->log)(LOG_NOTICE, "cache file `%s' was created with capacity %u != %u blocks, automatically %s",
          priv->filename, header.max_blocks, priv->max_blocks, header.max_blocks < priv->max_blocks ?
           "expanding" : "shrinking");
        if ((r = s3b_dcache_resize_file(priv, &header)) != 0)
            goto fail4;
        (*priv->log)(LOG_INFO, "successfully resized cache file `%s' from %u to %u blocks",
          priv->filename, header.max_blocks, priv->max_blocks);
        goto retry;
    }

    /* Verify file's directory is not truncated */
    if (sb.st_size < DIR_OFFSET(priv->flags, priv->max_blocks)) {
        (*priv->log)(LOG_ERR, "invalid cache file `%s': file is truncated (size %ju < %ju)",
          priv->filename, (uintmax_t)sb.st_size, (uintmax_t)DIR_OFFSET(priv->flags, priv->max_blocks));
        goto fail4;
    }

    /* Compute offset of first data block */
    priv->data = ROUNDUP2(DIR_OFFSET(priv->flags, priv->max_blocks), header.data_align);

    /* Read the directory to build the free list and visit allocated blocks */
    if (visitor != NULL && (r = s3b_dcache_init_free_list(priv, visitor, arg)) != 0)
        goto fail4;

    /* Done */
    *dcachep = priv;
    return 0;

fail4:
    close(priv->fd);
fail3:
    free(priv->zero_block);
fail2:
    free(priv->filename);
fail1:
    free(priv->free_list);
    free(priv);
    return r;
}

<<<<<<< HEAD
int s3b_dcache_get_mount_token(const char *filename, int *mount_token) {
    struct file_header header;
    struct file_header_ex header_ex;
    struct stat sb;
    int r;
    int fd;

    /* if cache file doesn't already exist, mount_token is 0 */
    if (stat(filename, &sb) == -1) {
        r = errno;
        if (r == ENOENT) {
            *mount_token = 0;
            return 0;
        }
        return r;
    }

    /* Open cache file */
    if ((fd = open(filename, O_RDONLY, 0)) == -1) {
        return errno;
    }
    if ((r = s3b_dcache_read2(NULL, fd, 0, &header, sizeof(header))) != 0) {
        goto fail1;
    }

    /* basic header validation */
    r = EINVAL;
    if (header.signature != DCACHE_SIGNATURE) {
        goto fail1;
    }
    if ((header.flags & ~HDRFLG_MASK) != 0) {
        goto fail1;
    }

    if (header.flags & HDRFLG_NEW_DIRENTRY) {
        /* Read in header_ex */
        if ((r = s3b_dcache_read2(NULL, fd, sizeof(header), &header_ex, sizeof(header_ex))) != 0) {
            goto fail1;
        }
        *mount_token = header_ex.mount_token;
    } else {
        *mount_token = 0;
    }

    r = 0;

fail1:
    close(fd);
    return r;
}

int
s3b_dcache_set_mount_token(struct s3b_dcache *priv, int mount_token) {
    int r;
    struct file_header_ex header_ex = {
        .mount_token = mount_token
    };
    if (priv->flags & HDRFLG_NEW_DIRENTRY) {
        if ((r = s3b_dcache_write(priv, sizeof(struct file_header), &header_ex, sizeof(header_ex))) != 0) {
            (*priv->log)(LOG_ERR, "failed to update cache file '%s': could not write mount token", priv->filename);
            return r;
        }
    }
    return 0;
}

int
s3b_dcache_reset_mount_token(const char *filename) {
    struct file_header header;
    struct file_header_ex header_ex;
    struct stat sb;
    int r;
    int fd;

    /* if cache file doesn't exist, do nothing */
    if (stat(filename, &sb) == -1) {
        r = errno;
        if (r == ENOENT) {
            return 0;
        }
        return r;
    }

    /* Open cache file */
    if ((fd = open(filename, O_RDWR, 0)) == -1) {
        return errno;
    }
    if ((r = s3b_dcache_read2(NULL, fd, 0, &header, sizeof(header))) != 0) {
        goto fail1;
    }

    /* basic header validation */
    r = EINVAL;
    if (header.signature != DCACHE_SIGNATURE) {
        goto fail1;
    }
    if ((header.flags & ~HDRFLG_MASK) != 0) {
        goto fail1;
    }

    if (header.flags & HDRFLG_NEW_DIRENTRY) {
        if ((r = s3b_dcache_read2(NULL, fd, sizeof(header), &header_ex, sizeof(header_ex))) != 0) {
            goto fail1;
        }
        header_ex.mount_token = 0;
        if ((r = s3b_dcache_write2(NULL, fd, NULL, sizeof(header), &header_ex, sizeof(header_ex))) != 0) {
            goto fail1;
        }
    }
    r = 0;
fail1:
    close(fd);
    return r;
=======
int
s3b_dcache_has_mount_token(struct s3b_dcache *priv)
{
    return (priv->flags & HDRFLG_NEW_FORMAT) != 0;
}

int
s3b_dcache_set_mount_token(struct s3b_dcache *priv, int32_t *old_valuep, int32_t new_value)
{
    int r;

    /* Read old value */
    if (old_valuep != NULL) {
        if ((r = s3b_dcache_read(priv, offsetof(struct file_header, mount_token), old_valuep, sizeof(*old_valuep))) != 0)
            return r;
    }

    /* Write new value */
    if (new_value >= 0) {

        /* Update file */
        if ((r = s3b_dcache_write(priv, offsetof(struct file_header, mount_token), &new_value, sizeof(new_value))) != 0)
            return r;

        /* Sync to disk */
        s3b_dcache_fsync(priv);
    }

    /* Done */
    return 0;
>>>>>>> 4315dcd4
}

void
s3b_dcache_close(struct s3b_dcache *priv)
{
    close(priv->fd);
    free(priv->zero_block);
    free(priv->filename);
    free(priv->free_list);
    free(priv);
}

u_int
s3b_dcache_size(struct s3b_dcache *priv)
{
    return priv->num_alloc;
}

/*
 * Allocate a dslot for a block's data. We don't record this block in the directory yet;
 * that is done by s3b_dcache_record_block().
 */
int
s3b_dcache_alloc_block(struct s3b_dcache *priv, u_int *dslotp)
{
    /* Any free dslots? */
    if (priv->free_list_len == 0)
        return ENOMEM;

    /* Pop off the next free dslot */
    s3b_dcache_pop(priv, dslotp);

    /* Directory entry should be empty */
    assert(s3b_dcache_entry_is_empty(priv, *dslotp));

    /* Done */
    priv->num_alloc++;
    return 0;
}

/*
 * Record a block's dslot in the directory. After this function is called, the block will
 * be visible in the directory and picked up after a restart.
 *
 * This should be called AFTER the data for the block has already been written.
 *
 * There MUST NOT be a directory entry for the block.
 */
int
s3b_dcache_record_block(struct s3b_dcache *priv, u_int dslot, s3b_block_t block_num, u_int dirty, const u_char *md5)
{
    struct dir_entry entry;
    int r;
    u_int flags = dirty ? ENTFLG_DIRTY : 0;

    /* Sanity check */
    assert(dslot < priv->max_blocks);

    /* Directory entry should be empty */
    assert(s3b_dcache_entry_write_ok(priv, dslot, block_num, flags));

    /* If cache file is older format, it doesn't store dirty blocks, so just erase it instead (prior behavior) */
    if (dirty && (priv->flags & HDRFLG_NEW_DIRENTRY) == 0) {
        s3b_dcache_erase_block(priv, dslot);
        return 0;
    }

    /* Make sure any new data is written to disk before updating the directory */
    if ((r = s3b_dcache_fsync(priv)) != 0)
        return r;

    /* Update directory */
    entry.block_num = block_num;
    entry.flags = flags;
    memcpy(&entry.md5, md5, MD5_DIGEST_LENGTH);
    if ((r = s3b_dcache_write_entry(priv, dslot, &entry)) != 0)
        return r;

    /* Done */
    return 0;
}

/*
 * Erase the directory entry for a dslot. After this function is called, the block will
 * no longer be visible in the directory after a restart.
 *
 * This should be called BEFORE any new data for the block is written.
 *
 * There MUST be a directory entry for the block.
 */
int
s3b_dcache_erase_block(struct s3b_dcache *priv, u_int dslot)
{
    int r;

    /* Sanity check */
    assert(dslot < priv->max_blocks);

    /* Update directory */
    if ((r = s3b_dcache_write_entry(priv, dslot, &zero_entry)) != 0)
        return r;

    /* Make sure directory entry is written to disk before any new data is written */
    if ((r = s3b_dcache_fsync(priv)) != 0)
        return r;

    /* Done */
    return 0;
}

/*
 * Free a no-longer used dslot.
 *
 * There MUST NOT be a directory entry for the block.
 */
int
s3b_dcache_free_block(struct s3b_dcache *priv, u_int dslot)
{
    int r;

    /* Sanity check */
    assert(dslot < priv->max_blocks);

    /* Directory entry should be empty */
    assert(s3b_dcache_entry_is_empty(priv, dslot));

    /* Push dslot onto free list */
    if ((r = s3b_dcache_push(priv, dslot)) != 0)
        return r;

    /* Done */
    priv->num_alloc--;
    return 0;
}

/*
 * Read data from one dslot.
 */
int
s3b_dcache_read_block(struct s3b_dcache *priv, u_int dslot, void *dest, u_int off, u_int len)
{
    /* Sanity check */
    assert(dslot < priv->max_blocks);
    assert(off <= priv->block_size);
    assert(len <= priv->block_size);
    assert(off + len <= priv->block_size);

    /* Read data */
    return s3b_dcache_read(priv, DATA_OFFSET(priv, dslot) + off, dest, len);
}

/*
 * Write data into one dslot.
 */
int
s3b_dcache_write_block(struct s3b_dcache *priv, u_int dslot, const void *src, u_int off, u_int len)
{
    /* Sanity check */
    assert(dslot < priv->max_blocks);
    assert(off <= priv->block_size);
    assert(len <= priv->block_size);
    assert(off + len <= priv->block_size);

    /* Write data */
    return s3b_dcache_write(priv, DATA_OFFSET(priv, dslot) + off, src != NULL ? src : priv->zero_block, len);
}

/*
 * Synchronize outstanding changes to persistent storage.
 */
int
s3b_dcache_fsync(struct s3b_dcache *priv)
{
    int r;

#if HAVE_DECL_FDATASYNC
    r = fdatasync(priv->fd);
#else
    r = fsync(priv->fd);
#endif
    if (r == -1) {
        r = errno;
        (*priv->log)(LOG_ERR, "error fsync'ing cache file `%s': %s", priv->filename, strerror(r));
    }
    return 0;
}

/* Internal functions */

#ifndef NDEBUG
static int
s3b_dcache_entry_is_empty(struct s3b_dcache *priv, u_int dslot)
{
    struct dir_entry entry;
    (void)s3b_dcache_read_entry(priv, dslot, &entry);
    return memcmp(&entry, &zero_entry, sizeof(entry)) == 0;
}

static int
s3b_dcache_entry_write_ok(struct s3b_dcache *priv, u_int dslot, s3b_block_t block_num, u_int flags)
{
    struct dir_entry entry;

    if (s3b_dcache_entry_is_empty(priv, dslot))
        return 1;
    (void)s3b_dcache_read_entry(priv, dslot, &entry);
    u_int old_dirty = entry.flags & ENTFLG_DIRTY;
    u_int dirty = flags & ENTFLG_DIRTY;
    if (entry.block_num == block_num && old_dirty != dirty)
        return 1;
    return 0;
}

static int
s3b_dcache_read_entry(struct s3b_dcache *priv, u_int dslot, struct dir_entry *entry)
{
    int r;

    assert(dslot < priv->max_blocks);
    memset(entry, 0, sizeof(*entry));
    return s3b_dcache_read(priv, DIR_OFFSET(priv->flags, dslot), entry, DIR_ENTSIZE(priv->flags));
}
#endif

/*
 * Write a directory entry.
 */
static int
s3b_dcache_write_entry(struct s3b_dcache *priv, u_int dslot, const struct dir_entry *entry)
{
    assert(dslot < priv->max_blocks);
<<<<<<< HEAD
    assert(((priv->flags & HDRFLG_NEW_DIRENTRY) && !(entry->flags & ~ENTFLG_MASK)) || !entry->flags);
=======
    assert(entry->flags & ~((priv->flags & HDRFLG_NEW_FORMAT) != 0 ? ENTFLG_MASK : 0) == 0);
>>>>>>> 4315dcd4
    return s3b_dcache_write(priv, DIR_OFFSET(priv->flags, dslot), entry, DIR_ENTSIZE(priv->flags));
}

/*
 * Resize (and compress) an existing cache file. Upon successful return, priv->fd is closed
 * and the cache file must be re-opened.
 */
static int
s3b_dcache_resize_file(struct s3b_dcache *priv, const struct file_header *old_header)
{
    const u_int old_max_blocks = old_header->max_blocks;
    const u_int new_max_blocks = priv->max_blocks;
    struct file_header new_header;
    off_t old_data_base;
    off_t new_data_base;
    u_int base_old_dslot;
    u_int new_dslot = 0;
    u_int num_entries;
    u_char *block_buf = NULL;
    char *tempfile = NULL;
    int new_fd = -1;
    int r;

    /* Create new temporary cache file */
    if (asprintf(&tempfile, "%s.new", priv->filename) == -1) {
        r = errno;
        tempfile = NULL;
        (*priv->log)(LOG_ERR, "can't allocate string: %s", strerror(r));
        goto fail;
    }
    if ((r = s3b_dcache_create_file(priv, &new_fd, tempfile, new_max_blocks, &new_header)) != 0)
        goto fail;

    /* Allocate block data buffer */
    if ((block_buf = malloc(priv->block_size)) == NULL) {
        r = errno;
        (*priv->log)(LOG_ERR, "can't allocate buffer: %s", strerror(r));
        goto fail;
    }

    /* Copy non-empty cache entries from old file to new file */
    old_data_base = ROUNDUP2(DIR_OFFSET(old_header->flags, old_max_blocks), old_header->data_align);
    new_data_base = ROUNDUP2(DIR_OFFSET(new_header.flags, new_max_blocks), new_header.data_align);
    for (base_old_dslot = 0; base_old_dslot < old_max_blocks; base_old_dslot += num_entries) {
        char buffer[DIRECTORY_READ_CHUNK * DIR_ENTSIZE(old_header->flags)];
        int i;

        /* Read in the next chunk of old directory entries */
        num_entries = old_max_blocks - base_old_dslot;
        if (num_entries > DIRECTORY_READ_CHUNK)
            num_entries = DIRECTORY_READ_CHUNK;
        if ((r = s3b_dcache_read(priv, DIR_OFFSET(old_header->flags, base_old_dslot),
          buffer, num_entries * DIR_ENTSIZE(old_header->flags))) != 0) {
            (*priv->log)(LOG_ERR, "error reading cache file `%s' directory: %s", priv->filename, strerror(r));
            goto fail;
        }

        /* For each dslot: if not free, copy it to the next slot in the new file */
        for (i = 0; i < num_entries; i++) {
            const u_int old_dslot = base_old_dslot + i;
            struct dir_entry entry;
            off_t old_data;
            off_t new_data;

            /* Read old entry */
            memset(&entry, 0, sizeof(entry));
            memcpy(&entry, buffer + i * DIR_ENTSIZE(old_header->flags), DIR_ENTSIZE(old_header->flags));

            /* Is this entry non-empty? */
            if (memcmp(&entry, &zero_entry, sizeof(entry)) == 0)
                continue;

            /* Any more space? */
            if (new_dslot == new_max_blocks) {
                (*priv->log)(LOG_INFO, "cache file `%s' contains more than %u blocks; some will be discarded",
                  priv->filename, new_max_blocks);
                goto done;
            }

            /* Copy the directory entry */
            assert(DIR_ENTSIZE(new_header.flags) == sizeof(entry));
            if ((r = s3b_dcache_write2(priv, new_fd, tempfile,
              DIR_OFFSET(new_header.flags, new_dslot), &entry, sizeof(entry))) != 0)
                goto fail;

            /* Copy the data block */
            old_data = old_data_base + (off_t)old_dslot * priv->block_size;
            new_data = new_data_base + (off_t)new_dslot * priv->block_size;
            if ((r = s3b_dcache_read(priv, old_data, block_buf, priv->block_size)) != 0)
                goto fail;
            if ((r = s3b_dcache_write2(priv, new_fd, tempfile, new_data, block_buf, priv->block_size)) != 0)
                goto fail;

            /* Advance to the next slot */
            new_dslot++;
        }
    }

done:
    /* Close the new file */
    if (close(new_fd) == -1) {
        (*priv->log)(LOG_ERR, "error closing temporary cache file `%s': %s", tempfile, strerror(r));
        goto fail;
    }
    new_fd = -1;

    /* Replace old cache file with new cache file */
    if (rename(tempfile, priv->filename) == -1) {
        r = errno;
        (*priv->log)(LOG_ERR, "error renaming `%s' to `%s': %s", tempfile, priv->filename, strerror(r));
        goto fail;
    }
    free(tempfile);
    tempfile = NULL;

    /* Update flags */
    priv->flags = new_header.flags;

    /* Close old file to release it and we're done */
    close(priv->fd);
    priv->fd = -1;
    r = 0;

fail:
    /* Clean up */
    if (block_buf != NULL)
        free(block_buf);
    if (new_fd != -1)
        (void)close(new_fd);
    if (tempfile != NULL) {
        (void)unlink(tempfile);
        free(tempfile);
    }
    return r;
}

static int
s3b_dcache_create_file(struct s3b_dcache *priv, int *fdp, const char *filename, u_int max_blocks, struct file_header *headerp)
{
    struct file_header header;
    struct file_header_ex header_ex;
    int r;
    int flags = HDRFLG_NEW_DIRENTRY;

    /* Initialize header */
    memset(&header, 0, sizeof(header));
    header.signature = DCACHE_SIGNATURE;
<<<<<<< HEAD
    header.header_size = HDR_SIZE(flags);
=======
    header.flags = HDRFLG_NEW_FORMAT;
    header.header_size = HDR_SIZE(header.flags);
>>>>>>> 4315dcd4
    header.u_int_size = sizeof(u_int);
    header.s3b_block_t_size = sizeof(s3b_block_t);
    header.block_size = priv->block_size;
    header.max_blocks = priv->max_blocks;
    header.data_align = getpagesize();
    header.flags = flags;

    memset(&header_ex, 0, sizeof(header_ex));
    header_ex.mount_token = 0;

    /* Create file */
    if ((*fdp = open(filename, O_RDWR|O_CREAT|O_EXCL, 0644)) == -1) {
        r = errno;
        (*priv->log)(LOG_ERR, "can't create file `%s': %s", filename, strerror(r));
        return r;
    }

    /* Write header */
    if ((r = s3b_dcache_write2(priv, *fdp, filename, (off_t)0, &header, sizeof(header))) != 0) {
        (*priv->log)(LOG_ERR, "error initializing cache file `%s': %s", filename, strerror(r));
        goto fail;
    }
    if ((r = s3b_dcache_write2(priv, *fdp, filename, (off_t)sizeof(header), &header_ex, sizeof(header_ex))) != 0) {
        (*priv->log)(LOG_ERR, "error initializing cache file `%s': %s", filename, strerror(r));
        goto fail;
    }

    /* Extend the file to the required length; the directory will be filled with zeroes */
    if (ftruncate(*fdp, sizeof(header)) == -1 || ftruncate(*fdp, DIR_OFFSET(header.flags, max_blocks)) == -1) {
        r = errno;
        (*priv->log)(LOG_ERR, "error initializing cache file `%s': %s", filename, strerror(r));
        goto fail;
    }

    /* Done */
    if (headerp != NULL)
        *headerp = header;
    return 0;

fail:
    (void)unlink(filename);
    (void)close(*fdp);
    *fdp = -1;
    return r;
}

static int
s3b_dcache_init_free_list(struct s3b_dcache *priv, s3b_dcache_visit_t *visitor, void *arg)
{
    off_t required_size;
    struct stat sb;
    u_int num_entries;
    u_int num_dslots_used;
    u_int base_dslot;
    u_int i;
    int r;

    /* Logging */
    (*priv->log)(LOG_INFO, "reading meta-data from cache file `%s'", priv->filename);
    /* Inspect all directory entries */
    for (num_dslots_used = base_dslot = 0; base_dslot < priv->max_blocks; base_dslot += num_entries) {
        char buffer[DIRECTORY_READ_CHUNK * DIR_ENTSIZE(priv->flags)];

        /* Read in the next chunk of directory entries */
        num_entries = priv->max_blocks - base_dslot;
        if (num_entries > DIRECTORY_READ_CHUNK)
            num_entries = DIRECTORY_READ_CHUNK;
        if ((r = s3b_dcache_read(priv, DIR_OFFSET(priv->flags, base_dslot), buffer, num_entries * DIR_ENTSIZE(priv->flags))) != 0) {
            (*priv->log)(LOG_ERR, "error reading cache file `%s' directory: %s", priv->filename, strerror(r));
            return r;
        }

        /* For each dslot: if free, add to the free list, else notify visitor */
        for (i = 0; i < num_entries; i++) {
            const u_int dslot = base_dslot + i;
            struct dir_entry entry;

            memset(&entry, 0, sizeof(entry));
            memcpy(&entry, buffer + i * DIR_ENTSIZE(priv->flags), DIR_ENTSIZE(priv->flags));
            if (memcmp(&entry, &zero_entry, sizeof(entry)) == 0) {
                if ((r = s3b_dcache_push(priv, dslot)) != 0)
                    return r;
            } else {
                priv->num_alloc++;
                if (dslot + 1 > num_dslots_used)                    /* keep track of the number of dslots in use */
                    num_dslots_used = dslot + 1;
<<<<<<< HEAD
                if (visitor != NULL && (r = (*visitor)(arg, priv, dslot, entry.block_num, entry.flags, entry.md5)) != 0)
=======
                if (visitor != NULL && (r = (*visitor)(arg, dslot, entry.block_num, entry.md5)) != 0)
>>>>>>> 4315dcd4
                    return r;
            }
        }
    }

    /* Reverse the free list so we allocate lower numbered slots first */
    for (i = 0; i < priv->free_list_len / 2; i++) {
        const s3b_block_t temp = priv->free_list[i];

        priv->free_list[i] = priv->free_list[priv->free_list_len - i - 1];
        priv->free_list[priv->free_list_len - i - 1] = temp;
    }

    /* Verify the cache file is not truncated */
    required_size = DIR_OFFSET(priv->flags, priv->max_blocks);
    if (num_dslots_used > 0) {
        if (required_size < DATA_OFFSET(priv, num_dslots_used))
            required_size = DATA_OFFSET(priv, num_dslots_used);
    }
    if (fstat(priv->fd, &sb) == -1) {
        r = errno;
        (*priv->log)(LOG_ERR, "error reading cache file `%s' length: %s", priv->filename, strerror(r));
        return r;
    }
    if (sb.st_size < required_size) {
        (*priv->log)(LOG_ERR, "cache file `%s' is truncated (has size %ju < %ju bytes)",
          priv->filename, (uintmax_t)sb.st_size, (uintmax_t)required_size);
        return EINVAL;
    }

    /* Discard any unreferenced data beyond the last entry */
    if (sb.st_size > required_size && ftruncate(priv->fd, required_size) == -1) {
        r = errno;
        (*priv->log)(LOG_ERR, "error trimming cache file `%s' to %ju bytes: %s",
          priv->filename, (uintmax_t)required_size, strerror(r));
        return EINVAL;
    }

    /* Report results */
    (*priv->log)(LOG_INFO, "loaded cache file `%s' with %u free and %u used blocks (max index %u)",
      priv->filename, priv->free_list_len, priv->max_blocks - priv->free_list_len, num_dslots_used);

    /* Done */
    return 0;
}

/*
 * Push a dslot onto the free list.
 */
static int
s3b_dcache_push(struct s3b_dcache *priv, u_int dslot)
{
    /* Sanity check */
    assert(dslot < priv->max_blocks);
    assert(priv->free_list_len < priv->max_blocks);

    /* Grow the free list array if necessary */
    if (priv->free_list_alloc == priv->free_list_len) {
        s3b_block_t *new_free_list;
        s3b_block_t new_free_list_alloc;
        int r;

        new_free_list_alloc = priv->free_list_alloc == 0 ? 1024 : 2 * priv->free_list_alloc;
        if ((new_free_list = realloc(priv->free_list, new_free_list_alloc * sizeof(*new_free_list))) == NULL) {
            r = errno;
            (*priv->log)(LOG_ERR, "realloc: %s", strerror(r));
            return r;
        }
        priv->free_list = new_free_list;
        priv->free_list_alloc = new_free_list_alloc;
    }

    /* Add new dslot */
    assert(priv->free_list_len < priv->free_list_alloc);
    priv->free_list[priv->free_list_len++] = dslot;
    return 0;
}

/*
 * Pop the next dslot off of the free list. There must be one.
 */
static void
s3b_dcache_pop(struct s3b_dcache *priv, u_int *dslotp)
{
    /* Sanity check */
    assert(priv->free_list_len > 0);

    /* Pop off dslot at the head of the list */
    *dslotp = priv->free_list[--priv->free_list_len];
    assert(*dslotp < priv->max_blocks);

    /* See if we can give back some memory */
    if (priv->free_list_alloc > 1024 && priv->free_list_len <= priv->free_list_alloc / 4) {
        s3b_block_t *new_free_list;
        s3b_block_t new_free_list_alloc;

        new_free_list_alloc = priv->free_list_alloc / 4;
        if ((new_free_list = realloc(priv->free_list, new_free_list_alloc * sizeof(*new_free_list))) == NULL)
            (*priv->log)(LOG_ERR, "can't shrink dcache free list: realloc: %s (ignored)", strerror(errno));
        else {
            priv->free_list = new_free_list;
            priv->free_list_alloc = new_free_list_alloc;
        }
    }
    assert(priv->free_list_len <= priv->free_list_alloc);
}

static int
s3b_dcache_read(struct s3b_dcache *priv, off_t offset, void *data, size_t len)
{
    return s3b_dcache_read2(priv, priv->fd, offset, data, len);
}

static int
s3b_dcache_read2(struct s3b_dcache *priv, int fd, off_t offset, void *data, size_t len)
{
    size_t sofar;
    ssize_t r;

    for (sofar = 0; sofar < len; sofar += r) {
        const off_t posn = offset + sofar;

        if ((r = pread(fd, (char *)data + sofar, len - sofar, offset + sofar)) == -1) {
            if (priv) {
                (*priv->log)(LOG_ERR, "error reading cache file `%s' at offset %ju: %s",
                  priv->filename, (uintmax_t)posn, strerror(r));
            }
            return r;
        }
        if (r == 0) {           /* truncated input */
            if (priv) {
                (*priv->log)(LOG_ERR, "error reading cache file `%s' at offset %ju: file is truncated",
                  priv->filename, (uintmax_t)posn);
            }
            return EINVAL;
        }
    }
    return 0;
}

static int
s3b_dcache_write(struct s3b_dcache *priv, off_t offset, const void *data, size_t len)
{
    return s3b_dcache_write2(priv, priv->fd, priv->filename, offset, data, len);
}

static int
s3b_dcache_write2(struct s3b_dcache *priv, int fd, const char *filename, off_t offset, const void *data, size_t len)
{
    size_t sofar;
    ssize_t r;

    for (sofar = 0; sofar < len; sofar += r) {
        const off_t posn = offset + sofar;

        if ((r = pwrite(fd, (const char *)data + sofar, len - sofar, offset + sofar)) == -1) {
            if (priv)
                (*priv->log)(LOG_ERR, "error writing cache file `%s' at offset %ju: %s",
                  filename, (uintmax_t)posn, strerror(r));
            return r;
        }
    }
    return 0;
}
<|MERGE_RESOLUTION|>--- conflicted
+++ resolved
@@ -48,7 +48,6 @@
  * File format:
  *
  *  [ struct file_header ]
- *  [ struct file_header_ex (new format only) ]
  *  directory entry for data slot #0
  *  directory entry for data slot #1
  *  ...
@@ -65,30 +64,18 @@
 #define ROUNDUP2(x, y)              (((x) + (y) - 1) & ~((y) - 1))
 #define DIRECTORY_READ_CHUNK        1024
 
-<<<<<<< HEAD
-#define HDR_SIZE(flags)             ((((flags) & HDRFLG_NEW_DIRENTRY) == 0 ? 0 : sizeof(struct file_header_ex)) + sizeof(struct file_header))
-#define DIR_ENTSIZE(flags)          (((flags) & HDRFLG_NEW_DIRENTRY) == 0 ? sizeof(struct odir_entry) : sizeof(struct dir_entry))
-=======
 #define HDR_SIZE(flags)             (((flags) & HDRFLG_NEW_FORMAT) == 0 ? sizeof(struct ofile_header) : sizeof(struct file_header))
 #define DIR_ENTSIZE(flags)          (((flags) & HDRFLG_NEW_FORMAT) == 0 ? sizeof(struct odir_entry) : sizeof(struct dir_entry))
->>>>>>> 4315dcd4
 #define DIR_OFFSET(flags, dslot)    ((off_t)HDR_SIZE(flags) + (off_t)(dslot) * DIR_ENTSIZE(flags))
 #define DATA_OFFSET(priv, dslot)    ((off_t)(priv)->data + (off_t)(dslot) * (priv)->block_size)
 
 /* Bits for file_header.flags */
-<<<<<<< HEAD
-#define HDRFLG_NEW_DIRENTRY         0x00000001
-#define HDRFLG_MASK                 0x00000001
-
-/* Bits for dir_entry.flags */
-#define ENTFLG_DIRTY                0x01
-#define ENTFLG_MASK                 0x01
-=======
 #define HDRFLG_NEW_FORMAT           0x00000001
 #define HDRFLG_MASK                 0x00000001
 
 /* Bits for dir_entry.flags */
-#define ENTFLG_MASK                 0x00000000
+#define ENTFLG_DIRTY                0x00000001
+#define ENTFLG_MASK                 0x00000001
 
 /* File header (old format) */
 struct ofile_header {
@@ -101,7 +88,6 @@
     uint32_t                        flags;
     u_int                           max_blocks;
 } __attribute__ ((packed));
->>>>>>> 4315dcd4
 
 /* File header */
 struct file_header {
@@ -117,14 +103,6 @@
     uint32_t                        spare[7];           /* future expansion */
 } __attribute__ ((packed));
 
-<<<<<<< HEAD
-struct file_header_ex {
-    uint32_t                        mount_token;
-    uint32_t                        spare[7];  /* future expansion */
-} __attribute__ ((packed));
-
-/* One directory entry */
-=======
 /* One directory entry (old format) */
 struct odir_entry {
     s3b_block_t                     block_num;
@@ -132,20 +110,10 @@
 } __attribute__ ((packed));
 
 /* One directory entry (new format) */
->>>>>>> 4315dcd4
 struct dir_entry {
     s3b_block_t                     block_num;
     u_char                          md5[MD5_DIGEST_LENGTH];
     uint32_t                        flags;
-<<<<<<< HEAD
-} __attribute__ ((packed));
-
-/* One directory entry (old legacy format) */
-struct odir_entry {
-    s3b_block_t                     block_num;
-    u_char                          md5[MD5_DIGEST_LENGTH];
-=======
->>>>>>> 4315dcd4
 } __attribute__ ((packed));
 
 /* Private structure */
@@ -178,7 +146,6 @@
 static int s3b_dcache_push(struct s3b_dcache *priv, u_int dslot);
 static void s3b_dcache_pop(struct s3b_dcache *priv, u_int *dslotp);
 static int s3b_dcache_read(struct s3b_dcache *priv, off_t offset, void *data, size_t len);
-static int s3b_dcache_read2(struct s3b_dcache *priv, int fd, off_t offset, void *data, size_t len);
 static int s3b_dcache_write(struct s3b_dcache *priv, off_t offset, const void *data, size_t len);
 static int s3b_dcache_write2(struct s3b_dcache *priv, int fd, const char *filename, off_t offset, const void *data, size_t len);
 
@@ -277,14 +244,11 @@
           priv->filename, header.signature, DCACHE_SIGNATURE);
         goto fail4;
     }
-<<<<<<< HEAD
-=======
     if (header.header_size != HDR_SIZE(header.flags)) {
         (*priv->log)(LOG_ERR, "invalid cache file `%s': %s %d != %d",
           priv->filename, "invalid header size", (int)header.header_size, (int)HDR_SIZE(header.flags));
         goto fail4;
     }
->>>>>>> 4315dcd4
     if (header.u_int_size != sizeof(u_int)) {
         (*priv->log)(LOG_ERR, "invalid cache file `%s': created with sizeof(u_int) %u != %u",
           priv->filename, header.u_int_size, (u_int)sizeof(u_int));
@@ -307,28 +271,9 @@
     }
     if ((header.flags & ~HDRFLG_MASK) != 0) {
         (*priv->log)(LOG_ERR, "invalid cache file `%s': %s", priv->filename, "unrecognized flags present");
-<<<<<<< HEAD
         goto fail4;
     }
     priv->flags = header.flags;
-
-    if (header.header_size != HDR_SIZE(priv->flags)) {
-        (*priv->log)(LOG_ERR, "invalid cache file `%s': %s", priv->filename, "unrecognized format");
-=======
->>>>>>> 4315dcd4
-        goto fail4;
-    }
-    priv->flags = header.flags;
-
-    if (priv->flags & HDRFLG_NEW_DIRENTRY) {
-        /* Read in header_ex */
-        if (sb.st_size < HDR_SIZE(priv->flags)) {
-            (*priv->log)(LOG_ERR, "invalid cache file `%s': file is truncated (size %ju < %u)",
-              priv->filename, (uintmax_t)sb.st_size, (u_int)HDR_SIZE(priv->flags));
-            r = EINVAL;
-            goto fail4;
-        }
-    }
 
     /* Check number of blocks, shrinking or expanding if necessary */
     if (header.max_blocks != priv->max_blocks) {
@@ -372,121 +317,6 @@
     return r;
 }
 
-<<<<<<< HEAD
-int s3b_dcache_get_mount_token(const char *filename, int *mount_token) {
-    struct file_header header;
-    struct file_header_ex header_ex;
-    struct stat sb;
-    int r;
-    int fd;
-
-    /* if cache file doesn't already exist, mount_token is 0 */
-    if (stat(filename, &sb) == -1) {
-        r = errno;
-        if (r == ENOENT) {
-            *mount_token = 0;
-            return 0;
-        }
-        return r;
-    }
-
-    /* Open cache file */
-    if ((fd = open(filename, O_RDONLY, 0)) == -1) {
-        return errno;
-    }
-    if ((r = s3b_dcache_read2(NULL, fd, 0, &header, sizeof(header))) != 0) {
-        goto fail1;
-    }
-
-    /* basic header validation */
-    r = EINVAL;
-    if (header.signature != DCACHE_SIGNATURE) {
-        goto fail1;
-    }
-    if ((header.flags & ~HDRFLG_MASK) != 0) {
-        goto fail1;
-    }
-
-    if (header.flags & HDRFLG_NEW_DIRENTRY) {
-        /* Read in header_ex */
-        if ((r = s3b_dcache_read2(NULL, fd, sizeof(header), &header_ex, sizeof(header_ex))) != 0) {
-            goto fail1;
-        }
-        *mount_token = header_ex.mount_token;
-    } else {
-        *mount_token = 0;
-    }
-
-    r = 0;
-
-fail1:
-    close(fd);
-    return r;
-}
-
-int
-s3b_dcache_set_mount_token(struct s3b_dcache *priv, int mount_token) {
-    int r;
-    struct file_header_ex header_ex = {
-        .mount_token = mount_token
-    };
-    if (priv->flags & HDRFLG_NEW_DIRENTRY) {
-        if ((r = s3b_dcache_write(priv, sizeof(struct file_header), &header_ex, sizeof(header_ex))) != 0) {
-            (*priv->log)(LOG_ERR, "failed to update cache file '%s': could not write mount token", priv->filename);
-            return r;
-        }
-    }
-    return 0;
-}
-
-int
-s3b_dcache_reset_mount_token(const char *filename) {
-    struct file_header header;
-    struct file_header_ex header_ex;
-    struct stat sb;
-    int r;
-    int fd;
-
-    /* if cache file doesn't exist, do nothing */
-    if (stat(filename, &sb) == -1) {
-        r = errno;
-        if (r == ENOENT) {
-            return 0;
-        }
-        return r;
-    }
-
-    /* Open cache file */
-    if ((fd = open(filename, O_RDWR, 0)) == -1) {
-        return errno;
-    }
-    if ((r = s3b_dcache_read2(NULL, fd, 0, &header, sizeof(header))) != 0) {
-        goto fail1;
-    }
-
-    /* basic header validation */
-    r = EINVAL;
-    if (header.signature != DCACHE_SIGNATURE) {
-        goto fail1;
-    }
-    if ((header.flags & ~HDRFLG_MASK) != 0) {
-        goto fail1;
-    }
-
-    if (header.flags & HDRFLG_NEW_DIRENTRY) {
-        if ((r = s3b_dcache_read2(NULL, fd, sizeof(header), &header_ex, sizeof(header_ex))) != 0) {
-            goto fail1;
-        }
-        header_ex.mount_token = 0;
-        if ((r = s3b_dcache_write2(NULL, fd, NULL, sizeof(header), &header_ex, sizeof(header_ex))) != 0) {
-            goto fail1;
-        }
-    }
-    r = 0;
-fail1:
-    close(fd);
-    return r;
-=======
 int
 s3b_dcache_has_mount_token(struct s3b_dcache *priv)
 {
@@ -517,7 +347,6 @@
 
     /* Done */
     return 0;
->>>>>>> 4315dcd4
 }
 
 void
@@ -570,13 +399,13 @@
 s3b_dcache_record_block(struct s3b_dcache *priv, u_int dslot, s3b_block_t block_num, u_int dirty, const u_char *md5)
 {
     struct dir_entry entry;
+    u_int flags = dirty ? ENTFLG_DIRTY : 0;
     int r;
-    u_int flags = dirty ? ENTFLG_DIRTY : 0;
 
     /* Sanity check */
     assert(dslot < priv->max_blocks);
 
-    /* Directory entry should be empty */
+    /* Directory entry should be writable */
     assert(s3b_dcache_entry_write_ok(priv, dslot, block_num, flags));
 
     /* If cache file is older format, it doesn't store dirty blocks, so just erase it instead (prior behavior) */
@@ -712,6 +541,7 @@
 s3b_dcache_entry_is_empty(struct s3b_dcache *priv, u_int dslot)
 {
     struct dir_entry entry;
+
     (void)s3b_dcache_read_entry(priv, dslot, &entry);
     return memcmp(&entry, &zero_entry, sizeof(entry)) == 0;
 }
@@ -720,15 +550,15 @@
 s3b_dcache_entry_write_ok(struct s3b_dcache *priv, u_int dslot, s3b_block_t block_num, u_int flags)
 {
     struct dir_entry entry;
+    u_int old_dirty;
+    u_int new_dirty;
 
     if (s3b_dcache_entry_is_empty(priv, dslot))
         return 1;
     (void)s3b_dcache_read_entry(priv, dslot, &entry);
-    u_int old_dirty = entry.flags & ENTFLG_DIRTY;
-    u_int dirty = flags & ENTFLG_DIRTY;
-    if (entry.block_num == block_num && old_dirty != dirty)
-        return 1;
-    return 0;
+    old_dirty = (entry.flags & ENTFLG_DIRTY) != 0;
+    new_dirty = (flags & ENTFLG_DIRTY) != 0;
+    return entry.block_num == block_num && old_dirty != dirty;
 }
 
 static int
@@ -749,11 +579,7 @@
 s3b_dcache_write_entry(struct s3b_dcache *priv, u_int dslot, const struct dir_entry *entry)
 {
     assert(dslot < priv->max_blocks);
-<<<<<<< HEAD
-    assert(((priv->flags & HDRFLG_NEW_DIRENTRY) && !(entry->flags & ~ENTFLG_MASK)) || !entry->flags);
-=======
     assert(entry->flags & ~((priv->flags & HDRFLG_NEW_FORMAT) != 0 ? ENTFLG_MASK : 0) == 0);
->>>>>>> 4315dcd4
     return s3b_dcache_write(priv, DIR_OFFSET(priv->flags, dslot), entry, DIR_ENTSIZE(priv->flags));
 }
 
@@ -894,28 +720,18 @@
 s3b_dcache_create_file(struct s3b_dcache *priv, int *fdp, const char *filename, u_int max_blocks, struct file_header *headerp)
 {
     struct file_header header;
-    struct file_header_ex header_ex;
     int r;
-    int flags = HDRFLG_NEW_DIRENTRY;
 
     /* Initialize header */
     memset(&header, 0, sizeof(header));
     header.signature = DCACHE_SIGNATURE;
-<<<<<<< HEAD
-    header.header_size = HDR_SIZE(flags);
-=======
     header.flags = HDRFLG_NEW_FORMAT;
     header.header_size = HDR_SIZE(header.flags);
->>>>>>> 4315dcd4
     header.u_int_size = sizeof(u_int);
     header.s3b_block_t_size = sizeof(s3b_block_t);
     header.block_size = priv->block_size;
     header.max_blocks = priv->max_blocks;
     header.data_align = getpagesize();
-    header.flags = flags;
-
-    memset(&header_ex, 0, sizeof(header_ex));
-    header_ex.mount_token = 0;
 
     /* Create file */
     if ((*fdp = open(filename, O_RDWR|O_CREAT|O_EXCL, 0644)) == -1) {
@@ -926,10 +742,6 @@
 
     /* Write header */
     if ((r = s3b_dcache_write2(priv, *fdp, filename, (off_t)0, &header, sizeof(header))) != 0) {
-        (*priv->log)(LOG_ERR, "error initializing cache file `%s': %s", filename, strerror(r));
-        goto fail;
-    }
-    if ((r = s3b_dcache_write2(priv, *fdp, filename, (off_t)sizeof(header), &header_ex, sizeof(header_ex))) != 0) {
         (*priv->log)(LOG_ERR, "error initializing cache file `%s': %s", filename, strerror(r));
         goto fail;
     }
@@ -966,6 +778,7 @@
 
     /* Logging */
     (*priv->log)(LOG_INFO, "reading meta-data from cache file `%s'", priv->filename);
+
     /* Inspect all directory entries */
     for (num_dslots_used = base_dslot = 0; base_dslot < priv->max_blocks; base_dslot += num_entries) {
         char buffer[DIRECTORY_READ_CHUNK * DIR_ENTSIZE(priv->flags)];
@@ -993,11 +806,7 @@
                 priv->num_alloc++;
                 if (dslot + 1 > num_dslots_used)                    /* keep track of the number of dslots in use */
                     num_dslots_used = dslot + 1;
-<<<<<<< HEAD
                 if (visitor != NULL && (r = (*visitor)(arg, priv, dslot, entry.block_num, entry.flags, entry.md5)) != 0)
-=======
-                if (visitor != NULL && (r = (*visitor)(arg, dslot, entry.block_num, entry.md5)) != 0)
->>>>>>> 4315dcd4
                     return r;
             }
         }
@@ -1108,30 +917,20 @@
 static int
 s3b_dcache_read(struct s3b_dcache *priv, off_t offset, void *data, size_t len)
 {
-    return s3b_dcache_read2(priv, priv->fd, offset, data, len);
-}
-
-static int
-s3b_dcache_read2(struct s3b_dcache *priv, int fd, off_t offset, void *data, size_t len)
-{
     size_t sofar;
     ssize_t r;
 
     for (sofar = 0; sofar < len; sofar += r) {
         const off_t posn = offset + sofar;
 
-        if ((r = pread(fd, (char *)data + sofar, len - sofar, offset + sofar)) == -1) {
-            if (priv) {
-                (*priv->log)(LOG_ERR, "error reading cache file `%s' at offset %ju: %s",
-                  priv->filename, (uintmax_t)posn, strerror(r));
-            }
+        if ((r = pread(priv->fd, (char *)data + sofar, len - sofar, offset + sofar)) == -1) {
+            (*priv->log)(LOG_ERR, "error reading cache file `%s' at offset %ju: %s",
+              priv->filename, (uintmax_t)posn, strerror(r));
             return r;
         }
         if (r == 0) {           /* truncated input */
-            if (priv) {
-                (*priv->log)(LOG_ERR, "error reading cache file `%s' at offset %ju: file is truncated",
-                  priv->filename, (uintmax_t)posn);
-            }
+            (*priv->log)(LOG_ERR, "error reading cache file `%s' at offset %ju: file is truncated",
+              priv->filename, (uintmax_t)posn);
             return EINVAL;
         }
     }
@@ -1154,9 +953,8 @@
         const off_t posn = offset + sofar;
 
         if ((r = pwrite(fd, (const char *)data + sofar, len - sofar, offset + sofar)) == -1) {
-            if (priv)
-                (*priv->log)(LOG_ERR, "error writing cache file `%s' at offset %ju: %s",
-                  filename, (uintmax_t)posn, strerror(r));
+            (*priv->log)(LOG_ERR, "error writing cache file `%s' at offset %ju: %s",
+              filename, (uintmax_t)posn, strerror(r));
             return r;
         }
     }
